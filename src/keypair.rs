/*
    Copyright © 2023, ParallelChain Lab
    Licensed under the Apache License, Version 2.0: http://www.apache.org/licenses/LICENSE-2.0
*/

//! Definition of methods related to serde serializable/deserializable version of  `pchain_types::Keypair`.

use std::{fs::File, path::PathBuf};

use crate::config::{get_home_dir, get_keypair_path};
use crate::display_msg::DisplayMsg;
use crate::utils;

/// [KeypairJSON] wraps around serde serializable/deserializable
/// representation of pchain_types::Keypair which is used for
/// storing ParallelChain account specific infomation on your filesystem.
#[derive(serde::Serialize, serde::Deserialize, Debug, Clone)]
pub struct KeypairJSON {
    pub name: String,
    pub private_key: String,
    pub public_key: String,
    pub keypair: String,
}

// `setup_keypair_file` sets up a keypair file on the defalt keypair path
//
// if keypair file does not exist, create and empty keypair file.
// if keypair file exist and is of correct format, do nothing.
// if keypair file exist but is of incorrect json format, wipe out the keypair file and create a new one
//  # Arguments
//  *
pub fn setup_keypair_file() {
    let default_keypair_dir = get_home_dir();
    if !default_keypair_dir.exists() {
        std::fs::create_dir_all(&default_keypair_dir).unwrap_or_else(|_| {
            panic!(
                "{}",
                DisplayMsg::FailToCreateDir(
                    String::from("Parallelchain Client Home"),
                    default_keypair_dir,
                    String::new(),
                )
                .to_string()
            )
        });
    }
    if !get_keypair_path().exists() {
        File::create(get_keypair_path()).unwrap_or_else(|_| {
            panic!(
                "{}",
                DisplayMsg::FailToCreateFile(
                    String::from("Parallelchain Client Home"),
                    get_keypair_path(),
                    String::new(),
                )
                .to_string()
            )
        });
        return;
    }
    if let Err(e) = load_existing_keypairs(get_keypair_path()) {
        println!("{}", e);
        std::process::exit(1);
    }
}

// `get_keypair_from_json` accepts a path to keypair JSON and generates a keypair.
//  # Arguments
//  * `path_to_keypair_json` - path to keypair JSON file
//  * `keypair_name` - name of the keypair
//
pub fn get_keypair_from_json(
    path_to_keypair_json: PathBuf,
    keypair_name: &str,
) -> Result<Option<KeypairJSON>, DisplayMsg> {
    let keypairs = match load_existing_keypairs(path_to_keypair_json) {
        Ok(s) => s,
        Err(e) => return Err(e),
    };

    match keypairs
        .into_iter()
        .find(|keypair_json| keypair_json.name == keypair_name)
    {
        Some(kp) => Ok(Some(kp)),
        None => Ok(None),
    }
}

// `load_existing_keypairs` accepts a path to keypair JSON and reads the keypairs on file to a list.
//  # Arguments
//  * `path_to_keypair_json` - path to keypair JSON file
//
pub fn load_existing_keypairs(
    path_to_keypair_json: PathBuf,
) -> Result<Vec<KeypairJSON>, DisplayMsg> {
    let keypair_base64_string = if path_to_keypair_json.is_file() {
        match utils::read_file(path_to_keypair_json.clone()) {
            Ok(encrypt_bytes) => {
                if encrypt_bytes.is_empty() {
                    return Ok(Vec::new());
                }
                let json = utils::decrypt(&encrypt_bytes)?;
                match serde_json::from_slice::<Vec<KeypairJSON>>(&json) {
                    Ok(kp_json_vec) => kp_json_vec,
                    Err(e) => return Err(DisplayMsg::ParseKeypairFailure(e)),
                }
            }
            Err(e) => {
                return Err(DisplayMsg::FailToOpenOrReadFile(
                    String::from("keypair json"),
                    path_to_keypair_json,
                    e,
                ));
            }
        }
    } else {
        return Err(DisplayMsg::IncorrectFilePath(
            String::from("keypair json"),
            path_to_keypair_json,
            String::from("Provided path is not a file."),
        ));
    };

    Ok(keypair_base64_string)
}

// `generate_keypair` generates a new serde serializable deserialzable keypair.
//  # Arguments
//  * `keypair_name` - name of the keypair saved on the JSON file
//
pub fn generate_keypair(keypair_name: &str) -> KeypairJSON {
    use rand::rngs::OsRng;
    use rand_chacha::{rand_core::SeedableRng, ChaCha20Rng};

    let mut osrng = OsRng {};
    let mut chacha20_rng = ChaCha20Rng::from_rng(&mut osrng).unwrap();
    let keypair = pchain_types::cryptography::Keypair::generate(&mut chacha20_rng);


    let secret = keypair.as_bytes();
    let verifying = keypair.verifying_key().clone();
    let public = verifying.as_bytes();

    KeypairJSON {
        name: keypair_name.to_string(),
        private_key: base64url::encode(secret),
        public_key: base64url::encode(public),
        keypair: base64url::encode(keypair.to_keypair_bytes()),
    }
}

// `add_keypair` restores a new serde serializable deserialzable keypair from provided arguments.
//  # Arguments
//  * `private_key` - private key of the ParallelChain account
//  * `public_key` -  public key of the ParallelChain account
//  * `keypair_name` - name of the keypair saved on the JSON file
//
pub fn add_keypair(
    private_key: &str,
    public_key: &str,
    name: &str
) -> Result<KeypairJSON, DisplayMsg> {
    use std::convert::TryFrom;
    let mut sender_public_key = match base64url::decode(&public_key) {
        Ok(addr) => addr,
        Err(e) => {
            return Err(DisplayMsg::FailToDecodeBase64String(
                String::from("public key"),
                String::from(public_key),
                e.to_string(),
            ));
        }
    };
    let mut sender_private_key = match base64url::decode(&private_key) {
        Ok(addr) => addr,
        Err(e) => {
            return Err(DisplayMsg::FailToDecodeBase64String(
                String::from("private key"),
                String::from(public_key),
                e.to_string(),
            ));
        }
    };

    // Concatenate two keys together
    sender_private_key.append(&mut sender_public_key);
    let keypair = match ed25519_dalek::SigningKey::from_keypair_bytes(&<[u8; 64]>::try_from(&sender_private_key[..]).unwrap()) {
        Ok(k) => k,
        Err(e) => panic!("{}", DisplayMsg::InvalidEd25519Keypair(e.to_string())),
    };
<<<<<<< HEAD
=======
                            
>>>>>>> 8a0b2476

    Ok(KeypairJSON {
        public_key: String::from(public_key),
        private_key: String::from(private_key),
        keypair: base64url::encode(keypair.to_bytes()),
        name: name.to_string(),
    })
}

// `append_keypair_to_json` takes a path to keypair JSON and appends a new keypair to the file.
//  # Arguments
//  * `path_to_keypair_json` - path to keypair JSON file
//  * `new_keypair` - new `Keypair` that needs to be appended to the existing list on your keypair JSON
//
pub fn append_keypair_to_json(
    path_to_keypair_json: PathBuf,
    new_keypair: KeypairJSON,
) -> Result<String, DisplayMsg> {
    let mut keypairs = load_existing_keypairs(path_to_keypair_json.clone())?;
    if keypairs
        .iter()
        .any(|keypair| keypair.name == new_keypair.name)
    {
        return Err(DisplayMsg::KeypairAlreadyExists(new_keypair.name));
    } else {
        keypairs.push(new_keypair);
    };
    let updated_keypairs = match serde_json::to_vec(&keypairs) {
        Ok(data) => data,
        Err(e) => {
            return Err(DisplayMsg::FailToEncodeJson(
                String::from("keypair"),
                path_to_keypair_json,
                e.to_string(),
            ))
        }
    };
    let updated_keypairs_bytes = utils::encrypt(&updated_keypairs)?;

    match utils::write_file(path_to_keypair_json.clone(), &updated_keypairs_bytes) {
        Ok(_) => Ok(String::from("Success")),
        Err(e) => Err(DisplayMsg::FailToWriteFile(
            String::from("keypair json"),
            path_to_keypair_json,
            e,
        )),
    }
}<|MERGE_RESOLUTION|>--- conflicted
+++ resolved
@@ -137,7 +137,6 @@
     let mut chacha20_rng = ChaCha20Rng::from_rng(&mut osrng).unwrap();
     let keypair = pchain_types::cryptography::Keypair::generate(&mut chacha20_rng);
 
-
     let secret = keypair.as_bytes();
     let verifying = keypair.verifying_key().clone();
     let public = verifying.as_bytes();
@@ -189,10 +188,6 @@
         Ok(k) => k,
         Err(e) => panic!("{}", DisplayMsg::InvalidEd25519Keypair(e.to_string())),
     };
-<<<<<<< HEAD
-=======
-                            
->>>>>>> 8a0b2476
 
     Ok(KeypairJSON {
         public_key: String::from(public_key),
