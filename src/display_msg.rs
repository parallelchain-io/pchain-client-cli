/*
    Copyright © 2023, ParallelChain Lab
    Licensed under the Apache License, Version 2.0: http://www.apache.org/licenses/LICENSE-2.0
*/

<<<<<<< HEAD
=======
use pchain_types::rpc::SubmitTransactionErrorV1;
>>>>>>> 8a0b2476
use std::{fmt, path::PathBuf};
use pchain_types::rpc::{SubmitTransactionErrorV1, SubmitTransactionErrorV2};

use crate::command::{Base64Address, Base64Hash, Base64String};

pub type IdentityName = String;
pub type FileName = String;
pub type CLIArgs = String;
pub type ErrorMsg = String;
pub type URL = String;

#[derive(Debug)]
pub enum DisplayMsg {
    ///////////////////////////
    // Argument Decode Error //
    ///////////////////////////
    FailToDecodeBase64Address(IdentityName, Base64Address, ErrorMsg),
    FailToDecodeBase64Hash(IdentityName, Base64Hash, ErrorMsg),
    FailToDecodeBase64String(IdentityName, Base64String, ErrorMsg),

    //////////////////////////////
    // File Encode/Decode Error //
    //////////////////////////////
    FailToUTF8DecodeFile(FileName, PathBuf, ErrorMsg),
    InvalidTOMLFormat(FileName, PathBuf, ErrorMsg),
    FailToTOMLEncode(FileName, PathBuf, ErrorMsg),
    FailToEncodeJson(FileName, PathBuf, ErrorMsg),
    FailToDecodeJson(FileName, PathBuf, ErrorMsg),

    ////////////////////////
    // Cli argument error //
    ///////////////////////
    IncorrectCombinationOfIdentifiers(CLIArgs),
    IncorrectFormatForSuppliedArgument(ErrorMsg),

    ////////////////
    // Query Msg //
    ///////////////
    CannotFindLatestBlock,
    CannotFindRelevantBlock,
    CannotFindRelevantBlockHeader,
    CannotFindRelevantTransaction,
    CannotFindRelevantReceipt,
    CannotFindRelevantState,
    CannotFindOperator,
    CannotFindOperatorOwnerPair,
    CannotFindValidatorSet,
    CannotFindRelevantContractCode,

    /////////////////////
    // Transaction Msg //
    /////////////////////
    SuccessSubmitTx,
<<<<<<< HEAD
    FailSubmitTx(SubmitTransactionErrorV2),
=======
    FailSubmitTx(SubmitTransactionErrorV1),
>>>>>>> 8a0b2476
    FailToParseCallArguments(ErrorMsg),
    FailToParseCallResult(ErrorMsg),
    InvalidTxCommand(ErrorMsg),

    ////////////////
    // Config Msg //
    ////////////////
    PChainCliHomeNotSet(URL),
    InavtiveRPCProvider(URL),
    ActiveRPCProvider(URL),
    ListRPCProvider(URL),
    NotYetSetRPCProvider,

    /////////////////
    // keypair msg //
    /////////////////
    SuccessCreateKey(IdentityName, Base64Address),
    SuccessAddKey(IdentityName),
    KeypairAlreadyExists(IdentityName),
    KeypairNotFound(IdentityName),
    InvalidEd25519Keypair(ErrorMsg),
    FailToSignMessage(ErrorMsg),
    ParseKeypairFailure(serde_json::Error),

    /////////////////
    // File IO Msg //
    /////////////////
    FailToOpenOrReadFile(FileName, PathBuf, ErrorMsg),
    FailToWriteFile(FileName, PathBuf, ErrorMsg),
    FailToCreateDir(IdentityName, PathBuf, ErrorMsg),
    FailToCreateFile(FileName, PathBuf, ErrorMsg),
    IncorrectFilePath(FileName, PathBuf, ErrorMsg),
    SuccessCreateFile(FileName, PathBuf),
    SuccessUpdateFile(FileName, PathBuf),

    ////////////////////
    // HTTP Error Msg //
    ////////////////////
    RespnoseWithHTTPError(ErrorMsg),

    //////////////////
    // Password Msg //
    //////////////////
    WrongPassword,
    PasswordFilesContaminated,
    SuccessSetupPassword,
    PasswordNotMatch,
    FailToSetupPassword(ErrorMsg),
    FailtoEncrypt(ErrorMsg),
    FailtoDecrypt(ErrorMsg),

    //////////////////
    /// Parser Msg  //
    //////////////////
    InvalidJson(serde_json::Error),
    MissingFieldinJson(ErrorMsg),
    FailToBase64DecodeKeypair,
    FailToConvertReturnDataToTargetType(ErrorMsg),
    FailToSerializeCallArgument(ErrorMsg),
    InvalidBase64Encoding(IdentityName),
    IncorrectBase64urlLength,
}

impl fmt::Display for DisplayMsg {
    fn fmt(&self, f: &mut fmt::Formatter) -> fmt::Result {
        match self {
            ///////////////////////////
            // Argument Decode Error //
            ///////////////////////////
            DisplayMsg::FailToDecodeBase64Address(identity, address, error) =>
                write!(f, "Error: Fail to decode \"{identity}\" address \"{address}\" from a Base64URL string. {error}"),
            DisplayMsg::FailToDecodeBase64Hash(identity, hash, error) =>
                write!(f, "Error: Fail to decode \"{identity}\" hash \"{hash}\" from a Base64URL string. {error}"),
            DisplayMsg::FailToDecodeBase64String(identity, base64_string, error) =>
                write!(f, "Error: Fail to decode \"{identity}\" \"{base64_string}\" from a Base64URL string. {error}"),

            //////////////////////////////
            // File Encode/Decode Error //
            //////////////////////////////
            DisplayMsg::FailToUTF8DecodeFile(file_name, path, error) =>
                write!(f, "Error: Provided {file_name} file at {:?} is not utf8 decodable. {error}", path),
            DisplayMsg::InvalidTOMLFormat(file_name, path, error) =>
                write!(f, "Error: Provided {file_name} file at {:?} is not correct toml format. {error}", path),
            DisplayMsg::FailToTOMLEncode(file_name, path, error) =>
                write!(f, "Error: Cannot encode {file_name} file at {:?} to toml format. {error}", path),
            DisplayMsg::FailToEncodeJson(file_name, path, error) =>
                write!(f, "Error: Cannot encode {file_name} file at {:?} to json format. {error}", path),
            DisplayMsg::FailToDecodeJson(file_name, path, error) =>
                write!(f, "Error: Cannot decode provided {file_name} json file at {:?} to desired shape. {error}", path),

            ////////////////////////
            // Cli argument error //
            ///////////////////////
            DisplayMsg::IncorrectCombinationOfIdentifiers(identifiers) =>
                write!(f, "Error: Invalid combination of input. Please specify a correct identifier (\"{}\" ).", identifiers),
            DisplayMsg::IncorrectFormatForSuppliedArgument(error) =>
            write!(f, "Error: Supplied Argument is of incorrect format. It should be in form of (\"{}\" ).", error),

            ////////////////
            // Query Msg //
            ///////////////
            DisplayMsg::CannotFindLatestBlock =>
                write!(f, "Error: Cannot find find latest block."),
            DisplayMsg::CannotFindRelevantBlock =>
                write!(f, "Cannot find relevant block."),
            DisplayMsg::CannotFindRelevantBlockHeader =>
                write!(f, "Cannot find relevant block header"),
            DisplayMsg::CannotFindRelevantTransaction =>
                write!(f, "Cannot find relevant transaction."),
            DisplayMsg::CannotFindRelevantReceipt =>
                write!(f, "Cannot find relevant receipt."),
            DisplayMsg::CannotFindRelevantState =>
                write!(f, "Cannot find relevant state."),
            DisplayMsg::CannotFindOperator =>
                write!(f, "Cannot find relevant operator."),
            DisplayMsg::CannotFindOperatorOwnerPair =>
                write!(f, "Cannot find relevant operator owner pair."),
            DisplayMsg::CannotFindValidatorSet =>
                write!(f, "No validator set exists at the requested time frame."),
            DisplayMsg::CannotFindRelevantContractCode =>
                write!(f, "No contract code is associated with this address."),

            /////////////////////
            // Transaction Msg //
            /////////////////////
            DisplayMsg::SuccessSubmitTx =>
                write!(f, "Transaction is submitted to ParallelChain but not completely get through yet. Check explorer or wallet for updated status."),
            DisplayMsg::FailSubmitTx(error) => {
                match error {
<<<<<<< HEAD
                    SubmitTransactionErrorV2::NonceLTCommitted => write!(f, "Error: Submit Transation Fail. Nonce is lower than the committed nonce."),
                    SubmitTransactionErrorV2::BaseFeePerGasTooLow => write!(f, "Error: Submit Transation Fail. Base fee is too low."),
                    SubmitTransactionErrorV2::MempoolIsFull => write!(f, "Error: Submit Transation Fail. Mempool is full."),
                    SubmitTransactionErrorV2::Other => write!(f, "Error: Submit Transation Fail. Please ensure gas limit or transaction size is within range."),
                    }
=======
                    SubmitTransactionErrorV1::MempoolFull => write!(f, "Error: Submit Transation Fail. Mempool is full."),
                    SubmitTransactionErrorV1::UnacceptableNonce => write!(f, "Error: Submit Transation Fail. Nonce is not within acceptable range."),
                    SubmitTransactionErrorV1::Other => write!(f, "Error: Submit Transation Fail. Please ensure gas limit, base fee or transaction size is within range."),
                }
>>>>>>> 8a0b2476
            },
            DisplayMsg::FailToParseCallArguments(e) =>
                write!(f, "Error: Cannot parse contract call arguments of the transaction. {}", e),
            DisplayMsg::FailToParseCallResult(e) =>
                write!(f, "Error: Cannot parse call result. {}", e),
            DisplayMsg::InvalidTxCommand(error) =>
                write!(f, "Error: Invalid transaction command. {}", error),

            ////////////////
            // Config Msg //
            ////////////////
            DisplayMsg::PChainCliHomeNotSet(home) =>
                write!(f, "enviroment variable ${home} isn't set. Please specify the home folder of ParallelChain Client CLI"),
            DisplayMsg::InavtiveRPCProvider(url) =>
                write!(f, "Warning: The chosen provider <{}> is currently not active. Please switch to another active provider by `setup` command.", url),
            DisplayMsg::ActiveRPCProvider(url) =>
                write!(f, "Provider <{url}> is Active"),
            DisplayMsg::ListRPCProvider(url) =>
                write!(f, "Fullnode RPC Provider is <{url}>"),
            DisplayMsg::NotYetSetRPCProvider =>
                write!(f, "Warning: Fullnode RPC url is not setup. \nPlease use command `./pchain_client config setup --url <URL>` to specify the node to connect."),
            /////////////////
            // keypair msg //
            /////////////////
            DisplayMsg::SuccessCreateKey(keypair_name, pk) =>
                write!(f, "Successfully create {keypair_name} with public key <{pk}>" ),
            DisplayMsg::SuccessAddKey(keypair_name) =>
                write!(f, "Successfully add keypair with name {keypair_name}." ),
            DisplayMsg::KeypairAlreadyExists(keypair_name) =>
                write!(f, "Error: Keypair with name {keypair_name} already exists."), 
            DisplayMsg::KeypairNotFound(keypair_name) =>
                write!(f, "Error: Keypair name {keypair_name} provided does not exist. Please generate a keypair by `./pchain_client keys create --name <NAME>`"),
            DisplayMsg::InvalidEd25519Keypair(error) =>
                write!(f, "Error: Invalid Ed25519 keypair. {error}"),
            DisplayMsg::ParseKeypairFailure(serde_json::Error{ .. }) =>
                write!(f, "Error: keypair json is corrupted. Please backup the keypair.json and use command) 
            `./pchain_client keys add --private-key <PRIVATE_KEY> --public-key <PUBLIC_KEY> --name <NAME>` to re-import your keys"),
            DisplayMsg::FailToSignMessage(error) =>
                write!(f, "Fail to sign message by provided keypair. {error}"),
            /////////////////
            // File IO Msg //
            /////////////////
            DisplayMsg::IncorrectFilePath(file_name, path, error) =>
                write!(f, "Error: Invalid path. Cannot retrieve designated {file_name} file from the designated path at <{:?}>. {:#?}", path, error),
            DisplayMsg::FailToOpenOrReadFile(file_name, path, error) =>
                write!(f, "Error: Failed to read {file_name} file at <{:?}> although file is found. {:#?}", path, error),
            DisplayMsg::FailToWriteFile(file_name, path, error) =>
                write!(f, "Error: Failed to write {file_name} file at <{:?}> although file is found. {:#?}", path, error),
            DisplayMsg::FailToCreateDir(file_name, path, error) =>
                write!(f, "Error: Fail to create necessary directory for {file_name} file at <{:?}>. {:#?}", path, error),
            DisplayMsg::FailToCreateFile(file_name, path, error) =>
                write!(f, "Error: Fail to create {file_name} file at <{:?}>. {:#?}", path, error),
            DisplayMsg::SuccessCreateFile(file_name, path) =>
                write!(f, "Successfully create {file_name} file at <{:?}>.", path),
            DisplayMsg::SuccessUpdateFile(file_name, path) =>
                write!(f, "Successfully update {file_name} file at <{:?}>.", path),

            ////////////////////
            // HTTP Error Msg //
            ////////////////////
            DisplayMsg::RespnoseWithHTTPError(error) =>
                write!(f, "{error}"),


            //////////////////
            // Password Msg //
            //////////////////
            DisplayMsg::WrongPassword =>
                write!(f, "Wrong password. Fail to login."),
            DisplayMsg::PasswordFilesContaminated =>
                write!(f, "Irrecoverable error. Password files contaminted."),
            DisplayMsg::PasswordNotMatch =>
                write!(f, "Password not match"),
            DisplayMsg::SuccessSetupPassword =>
                write!(f, "Password is set. Please keep your password safe. You will require to provide this password to submit transaction and manage keypairs later."),
            DisplayMsg::FailToSetupPassword(error) =>
                write!(f, "Fail to setup your password. {:#?}", error),
            DisplayMsg::FailtoEncrypt(error) =>
                write!(f, "Fail to encrypt data. {:#?}", error),
            DisplayMsg::FailtoDecrypt(error) =>
                write!(f, "Fail to decrypt data. {:#?}", error),

            /////////////////
            // Parser Msg  //
            /////////////////
            DisplayMsg::InvalidJson(e) =>
                write!(f, "Provided json is not valid. {e}"),
            DisplayMsg::MissingFieldinJson(field_name) =>
                write!(f, "Provided json does not contain field with name : {field_name}"),
            DisplayMsg::FailToBase64DecodeKeypair =>
                write!(f, "Fail to base64 decode keypair."),
            DisplayMsg::FailToConvertReturnDataToTargetType(e) =>
                write!(f, "Fail to convert to target data type. {e}"),
            DisplayMsg::FailToSerializeCallArgument(e) =>
                write!(f, "Fail to serialize call argument. {e}"),
            DisplayMsg::InvalidBase64Encoding(identity) =>
                write!(f, "Provided {identity} has invalid base64 encoding"),
            DisplayMsg::IncorrectBase64urlLength =>
                write!(f, "Incorrect length. Correct length should be 32 bytes long."),
        }
    }
}<|MERGE_RESOLUTION|>--- conflicted
+++ resolved
@@ -3,12 +3,8 @@
     Licensed under the Apache License, Version 2.0: http://www.apache.org/licenses/LICENSE-2.0
 */
 
-<<<<<<< HEAD
-=======
-use pchain_types::rpc::SubmitTransactionErrorV1;
->>>>>>> 8a0b2476
 use std::{fmt, path::PathBuf};
-use pchain_types::rpc::{SubmitTransactionErrorV1, SubmitTransactionErrorV2};
+use pchain_types::rpc::SubmitTransactionErrorV2;
 
 use crate::command::{Base64Address, Base64Hash, Base64String};
 
@@ -60,11 +56,7 @@
     // Transaction Msg //
     /////////////////////
     SuccessSubmitTx,
-<<<<<<< HEAD
     FailSubmitTx(SubmitTransactionErrorV2),
-=======
-    FailSubmitTx(SubmitTransactionErrorV1),
->>>>>>> 8a0b2476
     FailToParseCallArguments(ErrorMsg),
     FailToParseCallResult(ErrorMsg),
     InvalidTxCommand(ErrorMsg),
@@ -194,18 +186,11 @@
                 write!(f, "Transaction is submitted to ParallelChain but not completely get through yet. Check explorer or wallet for updated status."),
             DisplayMsg::FailSubmitTx(error) => {
                 match error {
-<<<<<<< HEAD
                     SubmitTransactionErrorV2::NonceLTCommitted => write!(f, "Error: Submit Transation Fail. Nonce is lower than the committed nonce."),
                     SubmitTransactionErrorV2::BaseFeePerGasTooLow => write!(f, "Error: Submit Transation Fail. Base fee is too low."),
                     SubmitTransactionErrorV2::MempoolIsFull => write!(f, "Error: Submit Transation Fail. Mempool is full."),
                     SubmitTransactionErrorV2::Other => write!(f, "Error: Submit Transation Fail. Please ensure gas limit or transaction size is within range."),
                     }
-=======
-                    SubmitTransactionErrorV1::MempoolFull => write!(f, "Error: Submit Transation Fail. Mempool is full."),
-                    SubmitTransactionErrorV1::UnacceptableNonce => write!(f, "Error: Submit Transation Fail. Nonce is not within acceptable range."),
-                    SubmitTransactionErrorV1::Other => write!(f, "Error: Submit Transation Fail. Please ensure gas limit, base fee or transaction size is within range."),
-                }
->>>>>>> 8a0b2476
             },
             DisplayMsg::FailToParseCallArguments(e) =>
                 write!(f, "Error: Cannot parse contract call arguments of the transaction. {}", e),
