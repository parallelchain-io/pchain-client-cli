--- conflicted
+++ resolved
@@ -36,13 +36,6 @@
 borsh = "=0.10.2"
 sha2 = "0.10"
 
-<<<<<<< HEAD
-ed25519-dalek = "2.0.0"
-rand = "0.8.5"
-rand_chacha = "0.3.1"
-
-=======
->>>>>>> 8a0b2476
 [dev-dependencies]
 temp-dir = "0.1.11"
 serial_test = "2.0.0"